use std::{
    collections::BTreeMap,
    io::{BufRead, BufReader},
    process::{Child, Command, Stdio},
    thread::JoinHandle,
};

use bytes::Bytes;
use constants::DEFAULT_COMMAND;
use log::{debug, info};
use rand::{
    distributions::{Alphanumeric, DistString},
    thread_rng,
};
use semver::{BuildMetadata, Prerelease, Version, VersionReq};

use crate::rest::RestBackend;

use rustic_core::{
    CommandInput, ErrorKind, FileType, Id, ReadBackend, RusticError, RusticResult, WriteBackend,
};

pub(super) mod constants {
    /// The default command called if no other is specified
    pub(super) const DEFAULT_COMMAND: &str = "rclone serve restic --addr localhost:0";
    /// The string to search for in the rclone output.
    pub(super) const SEARCHSTRING: &str = "Serving restic REST API on ";
}

/// `RcloneBackend` is a backend that uses rclone to access a remote backend.
#[derive(Debug)]
pub struct RcloneBackend {
    /// The REST backend.
    rest: RestBackend,
    /// The url of the backend.
    url: String,
    /// The child data contains the child process and is used to kill the child process when the backend is dropped.
    child: Child,
    /// The [`JoinHandle`] of the thread printing rclone's output
    handle: Option<JoinHandle<()>>,
}

impl Drop for RcloneBackend {
    /// Kill the child process.
    fn drop(&mut self) {
        debug!("killing rclone.");
        self.child.kill().unwrap();
        // TODO: Handle error and log it
        _ = self.handle.take().map(JoinHandle::join);
    }
}

/// Check the rclone version.
///
/// # Arguments
///
/// * `rclone_version_output` - The output of `rclone version`.
///
/// # Errors
///
/// * If the rclone version could not be determined or parsed.
/// * If the rclone version is not supported.
///
/// # Returns
///
/// * Ok(()), if the rclone version is supported.
fn check_clone_version(rclone_version_output: &[u8]) -> RusticResult<()> {
    let rclone_version = std::str::from_utf8(rclone_version_output)
        .map_err(|err| {
            RusticError::with_source(
                ErrorKind::Internal,
                "Expected rclone version to be valid utf8, but it was not. Please check the `rclone version` output manually.",
                err
            )
        })?
        .lines()
        .next()
        .ok_or_else(|| {
            RusticError::new(
                ErrorKind::Internal,
                "Expected rclone version to have at least one line, but it did not. Please check the `rclone version` output manually.",
            )
        })?
        .trim_start_matches(|c: char| !c.is_numeric());

    let mut parsed_version = Version::parse(rclone_version).map_err(|err| {
        RusticError::with_source(ErrorKind::Internal,
            "Error parsing rclone version `{version}`. This should not happen. Please check the `rclone version` output manually.",
            err)
            .attach_context("version", rclone_version)
    })?;

    // we need to set the pre and build fields to empty to make the comparison work
    // otherwise the comparison will take the pre and build fields into account
    // which would make beta versions pass the check
    parsed_version.pre = Prerelease::EMPTY;
    parsed_version.build = BuildMetadata::EMPTY;

    // for rclone < 1.52.2 setting user/password via env variable doesn't work. This means
    // we are setting up an rclone without authentication which is a security issue!
    // we hard fail here to prevent this, as we can't guarantee the security of the data
    // also because 1.52.2 has been released on Jun 24, 2020, we can assume that this is a
    // reasonable lower bound for the version
    if VersionReq::parse("<1.52.2")
        .map_err(|err| {
            RusticError::with_source(
                ErrorKind::Internal,
                "Error parsing version requirement. This should not happen.",
                err,
            )
        })?
        .matches(&parsed_version)
    {
        return Err(RusticError::new(
            ErrorKind::Unsupported,
            "Unsupported rclone version `{version}`. We must not use rclone without authentication! Please upgrade to rclone >= 1.52.2!",
        )
        .attach_context("version", rclone_version.to_string()));
    }

    Ok(())
}

impl RcloneBackend {
    /// Create a new [`RcloneBackend`] from a given url.
    ///
    /// # Arguments
    ///
    /// * `url` - The url to create the [`RcloneBackend`] from.
    ///
    /// # Errors
    ///
    /// * If the rclone version could not be determined.
    /// * If the rclone version could not be determined.
    /// * If rclone exited with a bad status.
    /// * If the URL does not start with `http`.
    ///
    /// # Returns
    ///
    /// The created [`RcloneBackend`].
    ///
    /// # Panics
    ///
    /// * If the rclone command is not found.
    // TODO: This should be an error, not a panic.
<<<<<<< HEAD
    pub fn new(url: impl AsRef<str>, options: BTreeMap<String, String>) -> Result<Self> {
=======
    #[allow(clippy::too_many_lines)]
    pub fn new(url: impl AsRef<str>, options: HashMap<String, String>) -> RusticResult<Self> {
>>>>>>> 40ad2874
        let rclone_command = options.get("rclone-command");
        let use_password = options
            .get("use-password")
            .map(|v| v.parse().map_err(|err|
                RusticError::with_source(
                    ErrorKind::InvalidInput,
                    "Expected 'use-password' to be a boolean, but it was not. Please check the configuration file.",
                    err
                )
            ))
            .transpose()?
            .unwrap_or(true);

        if use_password && rclone_command.is_none() {
            let rclone_version_output = Command::new("rclone")
                .arg("version")
                .output()
                .map_err(|err| RusticError::with_source(
                    ErrorKind::ExternalCommand,
                    "Experienced an error while running `rclone version` command. Please check if rclone is installed correctly and is in your PATH.",
                    err
                ))?
                .stdout;

            // if we want to use a password and rclone_command is not explicitly set,
            // we check for a rclone version supporting user/password via env variables
            // if the version is not supported, we return an error
            check_clone_version(rclone_version_output.as_slice())?;
        }

        let user = Alphanumeric.sample_string(&mut thread_rng(), 12);
        let password = Alphanumeric.sample_string(&mut thread_rng(), 12);

        let mut rclone_command = rclone_command.map_or(DEFAULT_COMMAND.to_string(), Clone::clone);
        rclone_command.push(' ');
        rclone_command.push_str(url.as_ref());
        let rclone_command: CommandInput = rclone_command.parse().map_err(
            |err| RusticError::with_source(
                ErrorKind::InvalidInput,
                "Expected rclone command to be valid, but it was not. Please check the configuration file.",
                err
            )
        )?;
        debug!("starting rclone via {rclone_command:?}");

        let mut command = Command::new(rclone_command.command());

        if use_password {
            _ = command
                .env("RCLONE_USER", &user)
                .env("RCLONE_PASS", &password);
        }

        let mut child = command
            .args(rclone_command.args())
            .stderr(Stdio::piped())
            .spawn()
            .map_err(|err|
                RusticError::with_source(
                    ErrorKind::ExternalCommand,
                    "Experienced an error while running rclone: `{rclone_command}`. Please check if rclone is installed and working correctly.",
                    err
                )
                .attach_context("rclone_command", rclone_command.to_string())
            )?;

        let mut stderr = BufReader::new(
            child
                .stderr
                .take()
                .ok_or_else(|| RusticError::new(
                    ErrorKind::ExternalCommand,
                    "Could not get stderr of rclone. Please check if rclone is installed and working correctly.",
                ))?,
        );

        let mut rest_url = match options.get("rest-url") {
            None => {
                loop {
                    if let Some(status) = child.try_wait().map_err(|err|
                        RusticError::with_source(
                            ErrorKind::ExternalCommand,
                            "Experienced an error while running rclone. Please check if rclone is installed and working correctly.",
                            err
                        )
                    )? {
                        return Err(
                            RusticError::new(
                                ErrorKind::ExternalCommand,
                                "rclone exited before it could start the REST server: `{exit_status}`. Please check the exit status for more information.",
                            ).attach_context("exit_status", status.to_string())
                        );
                    }
                    let mut line = String::new();

                    _ = stderr
                        .read_line(&mut line)
                        .map_err(|err|
                            RusticError::with_source(
                                ErrorKind::InputOutput,
                                "Experienced an error while reading rclone output. Please check if rclone is installed and working correctly.",
                                err
                            )
                        )?;

                    match line.find(constants::SEARCHSTRING) {
                        Some(result) => {
                            if let Some(url) = line.get(result + constants::SEARCHSTRING.len()..) {
                                // rclone > 1.61 adds brackets around the url, so remove those
                                let brackets: &[_] = &['[', ']'];
                                break url.trim_end().trim_matches(brackets).to_string();
                            }
                        }
                        None if !line.is_empty() => info!("rclone output: {line}"),
                        _ => {}
                    }
                }
            }
            Some(url) => url.to_string(),
        };

        if use_password {
            if !rest_url.starts_with("http://") {
                return Err(RusticError::new(
                    ErrorKind::InputOutput,
                    "Please make sure, the URL `{url}` starts with 'http://'!",
                )
                .attach_context("url", rest_url));
            }
            rest_url = format!("http://{user}:{password}@{}", &rest_url[7..]);
        }

        debug!("using REST backend with url {}.", url.as_ref());
        let rest = RestBackend::new(rest_url, options)?;

        let handle = Some(std::thread::spawn(move || loop {
            let mut line = String::new();
            if stderr.read_line(&mut line).unwrap() == 0 {
                break;
            }
            if !line.is_empty() {
                info!("rclone output: {line}");
            }
        }));

        Ok(Self {
            child,
            url: String::from(url.as_ref()),
            rest,
            handle,
        })
    }
}

impl ReadBackend for RcloneBackend {
    /// Returns the location of the backend.
    fn location(&self) -> String {
        "rclone:".to_string() + &self.url
    }

    /// Returns the size of the given file.
    ///
    /// # Arguments
    ///
    /// * `tpe` - The type of the file.
    ///
    /// If the size could not be determined.
    fn list_with_size(&self, tpe: FileType) -> RusticResult<Vec<(Id, u32)>> {
        self.rest.list_with_size(tpe)
    }

    /// Reads full data of the given file.
    ///
    /// # Arguments
    ///
    /// * `tpe` - The type of the file.
    /// * `id` - The id of the file.
    ///
    /// # Returns
    ///
    /// The data read.
    fn read_full(&self, tpe: FileType, id: &Id) -> RusticResult<Bytes> {
        self.rest.read_full(tpe, id)
    }

    /// Reads partial data of the given file.
    ///
    /// # Arguments
    ///
    /// * `tpe` - The type of the file.
    /// * `id` - The id of the file.
    /// * `cacheable` - Whether the data should be cached.
    /// * `offset` - The offset to read from.
    /// * `length` - The length to read.
    ///
    /// # Returns
    ///
    /// The data read.
    fn read_partial(
        &self,
        tpe: FileType,
        id: &Id,
        cacheable: bool,
        offset: u32,
        length: u32,
    ) -> RusticResult<Bytes> {
        self.rest.read_partial(tpe, id, cacheable, offset, length)
    }
}

impl WriteBackend for RcloneBackend {
    /// Creates a new file.
    fn create(&self) -> RusticResult<()> {
        self.rest.create()
    }

    /// Writes bytes to the given file.
    ///
    /// # Arguments
    ///
    /// * `tpe` - The type of the file.
    /// * `id` - The id of the file.
    /// * `cacheable` - Whether the data should be cached.
    /// * `buf` - The data to write.
    fn write_bytes(&self, tpe: FileType, id: &Id, cacheable: bool, buf: Bytes) -> RusticResult<()> {
        self.rest.write_bytes(tpe, id, cacheable, buf)
    }

    /// Removes the given file.
    ///
    /// # Arguments
    ///
    /// * `tpe` - The type of the file.
    /// * `id` - The id of the file.
    /// * `cacheable` - Whether the file is cacheable.
    fn remove(&self, tpe: FileType, id: &Id, cacheable: bool) -> RusticResult<()> {
        self.rest.remove(tpe, id, cacheable)
    }
}

#[cfg(test)]
mod tests {
    use super::*;

    use rstest::rstest;

    #[rstest]
    #[case(b"rclone v1.52.2\n- os/arch: linux/amd64\n- go version: go1.14.4\n")]
    #[case(b"rclone v1.66.0\n- os/version: Microsoft Windows 11 Pro 23H2 (64 bit)\n- os/kernel: 10.0.22631.3155 (x86_64)\n- os/type: windows\n- os/arch: amd64\n- go/version: go1.22.1\n- go/linking: static\n- go/tags: cmount")]
    #[case(b"rclone v1.63.0-beta.7022.e649cf4d5\n- os/arch: linux/amd64\n- go version: go1.14.4\n")]
    fn test_check_clone_version_passes(#[case] rclone_version_output: &[u8]) {
        assert!(check_clone_version(rclone_version_output).is_ok());
    }

    #[rstest]
    #[case(b"")]
    #[case(b"rclone v1.52.1\n- os/arch: linux/amd64\n- go version: go1.14.4\n")]
    #[case(b"rclone v1.51.3-beta\n- os/arch: linux/amd64\n- go version: go1.14.4\n")]
    fn test_check_clone_version_fails(#[case] rclone_version_output: &[u8]) {
        assert!(check_clone_version(rclone_version_output).is_err());
    }
}<|MERGE_RESOLUTION|>--- conflicted
+++ resolved
@@ -143,12 +143,8 @@
     ///
     /// * If the rclone command is not found.
     // TODO: This should be an error, not a panic.
-<<<<<<< HEAD
-    pub fn new(url: impl AsRef<str>, options: BTreeMap<String, String>) -> Result<Self> {
-=======
     #[allow(clippy::too_many_lines)]
-    pub fn new(url: impl AsRef<str>, options: HashMap<String, String>) -> RusticResult<Self> {
->>>>>>> 40ad2874
+    pub fn new(url: impl AsRef<str>, options: BTreeMap<String, String>) -> RusticResult<Self> {
         let rclone_command = options.get("rclone-command");
         let use_password = options
             .get("use-password")
