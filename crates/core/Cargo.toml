[package]
name = "rustic_core"
version = "0.2.0"
authors = ["the rustic-rs team"]
categories = [
  "Algorithms",
  "Compression",
  "Cryptography",
  "Data structures",
  "Filesystem",
]
documentation = "https://docs.rs/rustic_core"
edition = "2021"
homepage = "https://rustic.cli.rs/"
include = ["src/**/*", "LICENSE-*", "README.md"]
keywords = ["backup", "restic", "deduplication", "encryption", "library"]
license = "Apache-2.0 OR MIT"
publish = true
readme = "README.md"
repository = "https://github.com/rustic-rs/rustic_core"
resolver = "2"
rust-version = { workspace = true }
description = """
rustic_core - library for fast, encrypted, deduplicated backups that powers rustic-rs
"""

[lib]
path = "src/lib.rs"
name = "rustic_core"
test = true
doctest = true
bench = true
doc = true
harness = true
edition = "2021"

[features]
default = []
cli = ["merge", "clap"]
merge = ["dep:merge"]
clap = ["dep:clap"]
webdav = ["dep:dav-server", "dep:futures"]

[package.metadata.docs.rs]
all-features = true
rustdoc-args = ["--document-private-items", "--generate-link-to-definition"]

[dependencies]
# errors
displaydoc = "0.2.4"
thiserror = "1.0.57"

# macros
derivative = "2.2.0"
derive_more = "0.99.17"
derive_setters = "0.1.6"

# logging
log = "0.4.21"

# parallelize
crossbeam-channel = "0.5.12"
pariter = "0.5.1"
rayon = "1.9.0"

# crypto
aes256ctr_poly1305aes = "0.2.0"
rand = "0.8.5"
scrypt = { version = "0.11.0", default-features = false }

# serialization / packing
binrw = "0.13.3"
hex = { version = "0.4.3", features = ["serde"] }
integer-sqrt = "0.1.5"
serde = { version = "1.0.197" }
serde-aux = "4.5.0"
serde_derive = "1.0.197"
serde_json = "1.0.114"
serde_with = { version = "3.6.1", features = ["base64"] }

# local source/destination
cached = { version = "0.49.2", default-features = false, features = ["proc_macro"] }
dunce = "1.0.4"
filetime = "0.2.23"
ignore = "0.4.22"
nix = { version = "0.28", default-features = false, features = ["user", "fs"] }
path-dedot = "3.1.1"
shell-words = "1.1.0"
walkdir = "2.5.0"

# cache
cachedir = "0.3.1"
dirs = "5.0.1"

# cli support
clap = { version = "4.5.2", optional = true, features = ["derive", "env", "wrap_help"] }
merge = { version = "0.1.0", optional = true }

# vfs support
dav-server = { version = "0.5.8", default-features = false, optional = true }
futures = { version = "0.3", optional = true }
runtime-format = "0.1.3"

# other dependencies
anyhow = "1.0.80"
bitmask-enum = "2.2.3"
bytes = "1.5.0"
bytesize = "1.3.0"
chrono = { version = "0.4.35", default-features = false, features = ["clock", "serde"] }
enum-map = "2.7.3"
enum-map-derive = "0.17.0"
gethostname = "0.4.3"
humantime = "2.1.0"
itertools = "0.12.1"
quick_cache = "0.4.1"
strum = { version = "0.26.2", features = ["derive"] }
zstd = "0.13.0"

[target.'cfg(not(windows))'.dependencies]
sha2 = { version = "0.10", features = ["asm"] }

[target.'cfg(all(windows, not(target_env="gnu")))'.dependencies]
# unfortunately, the asm extensions do not build on MSVC, see https://github.com/RustCrypto/asm-hashes/issues/17
sha2 = "0.10"

[target.'cfg(all(windows, target_env="gnu"))'.dependencies]
sha2 = { version = "0.10", features = ["asm"] }

[target.'cfg(not(any(windows, target_os="openbsd")))'.dependencies]
# for local source/destination
xattr = "1"

[dev-dependencies]
expect-test = "1.4.1"
mockall = "0.12.1"
pretty_assertions = "1.4.0"
quickcheck = "1.0.3"
quickcheck_macros = "1.0.0"
rstest = "0.18.2"
rustdoc-json = "0.8.9"
# We need to have rustic_backend here, because the doc-tests in lib.rs of rustic_core
rustic_backend = { workspace = true }
rustup-toolchain = "0.1.6"
<<<<<<< HEAD
simplelog = "0.12.1"
tempfile = { workspace = true }

[lints]
workspace = true
=======
simplelog = "0.12.2"
tempfile = { workspace = true }
>>>>>>> cfb69a9a
<|MERGE_RESOLUTION|>--- conflicted
+++ resolved
@@ -141,13 +141,8 @@
 # We need to have rustic_backend here, because the doc-tests in lib.rs of rustic_core
 rustic_backend = { workspace = true }
 rustup-toolchain = "0.1.6"
-<<<<<<< HEAD
-simplelog = "0.12.1"
+simplelog = "0.12.2"
 tempfile = { workspace = true }
 
 [lints]
-workspace = true
-=======
-simplelog = "0.12.2"
-tempfile = { workspace = true }
->>>>>>> cfb69a9a
+workspace = true