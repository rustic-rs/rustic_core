//! Integration tests for the core library
//!
//! # How to update snapshots
//!
//! The CI pipeline is configured to run the tests with the `INSTA_UPDATE` environment variable set to `new`.
//! This means, it uploads the failed tests snapshots to the artifacts and you can download them and use them to update the snapshots.
//!
//! To update the snapshots, you download the artifacts and copy the files to the `tests/snapshots` directory.
//! Then you run `cargo insta review` to review the changes and accept them.
//!
//! # Redactions
//!
//! We use the `insta` crate to compare the actual output of the tests with the expected output.
//! Some data in the output changes every test run, we use insta's redactions to replace the actual values with placeholders.
//! We define the redactions inside `Settings` in the fixtures and bind them to the test functions. You can read more about
//! it [here](https://docs.rs/insta/latest/insta/struct.Settings.html).
//!
//! # Fixtures and Dependency Injection
//!
//! We use the `rstest` crate to define fixtures and dependency injection.
//! This allows us to define a set of fixtures that are used in multiple tests.
//! The fixtures are defined as functions with the `#[fixture]` attribute.
//! The tests that use the fixtures are defined as functions with the `#[rstest]` attribute.
//! The fixtures are passed as arguments to the test functions.

use anyhow::Result;
use flate2::read::GzDecoder;
use globset::Glob;
use insta::{
    assert_ron_snapshot,
    internals::{Content, ContentPath},
    Settings,
};
use pretty_assertions::assert_eq;
use rstest::{fixture, rstest};
use rustic_core::{
<<<<<<< HEAD
=======
    repofile::SnapshotFile, BackupOptions, CheckOptions, CommandInput, ConfigOptions, FindMatches,
    FindNode, FullIndex, IndexedFull, IndexedStatus, KeyOptions, LimitOption, LsOptions,
    NoProgressBars, OpenStatus, ParentOptions, PathList, Repository, RepositoryBackends,
    RepositoryOptions, RusticResult, SnapshotGroupCriterion, SnapshotOptions, StringList,
};
use rustic_core::{
>>>>>>> 43fffbe1
    repofile::{Metadata, Node},
    PruneOptions,
};
use rustic_core::{
    repofile::{PackId, SnapshotFile},
    BackupOptions, CheckOptions, ConfigOptions, FindMatches, FindNode, FullIndex, IndexedFull,
    IndexedStatus, KeyOptions, LimitOption, LsOptions, NoProgressBars, OpenStatus, PathList,
    Repository, RepositoryBackends, RepositoryOptions, RusticResult,
};
use serde::Serialize;

use rustic_testing::backend::in_memory_backend::InMemoryBackend;

use std::{collections::BTreeMap, ffi::OsStr};
use std::{
    env,
    fs::File,
    path::{Path, PathBuf},
    str::FromStr,
    sync::Arc,
    time::Duration,
};
// uncomment for logging output
// use simplelog::{Config, SimpleLogger};
use tar::Archive;
use tempfile::{tempdir, TempDir};

type RepoOpen = Repository<NoProgressBars, OpenStatus>;

#[derive(Debug)]
struct TestSource(TempDir);

impl TestSource {
    fn new(tmp: TempDir) -> Self {
        Self(tmp)
    }

    fn path_list(&self) -> PathList {
        PathList::from_iter(Some(self.0.path().to_path_buf()))
    }
}

#[fixture]
fn set_up_repo() -> Result<RepoOpen> {
    let be = InMemoryBackend::new();
    let be = RepositoryBackends::new(Arc::new(be), None);
    let options = RepositoryOptions::default().password("test");
    let repo = Repository::new(&options, &be)?;
    let key_opts = KeyOptions::default();
    let config_opts = &ConfigOptions::default();
    let repo = repo.init(&key_opts, config_opts)?;
    Ok(repo)
}

// helper func to redact options, but still keep information about some/none
#[allow(clippy::needless_pass_by_value)] // we need exactly that function signature
fn handle_option(val: Content, _: ContentPath<'_>) -> String {
    if val.is_nil() {
        "[none]".to_string()
    } else {
        "[some]".to_string()
    }
}

#[fixture]
fn insta_snapshotfile_redaction() -> Settings {
    let mut settings = Settings::clone_current();

    settings.add_redaction(".**.tree", "[tree_id]");
    settings.add_dynamic_redaction(".**.program_version", |val, _| {
        val.resolve_inner()
            .as_str()
            .map_or("[program_version]".to_string(), |v| {
                v.replace(env!("CARGO_PKG_VERSION"), "[rustic_core_version]")
            })
    });
    settings.add_redaction(".**.time", "[time]");
    settings.add_dynamic_redaction(".**.parent", handle_option);
    settings.add_redaction(".**.id", "[id]");
    settings.add_redaction(".**.original", "[original]");
    settings.add_redaction(".**.hostname", "[hostname]");
    settings.add_redaction(".**.command", "[command]");
    settings.add_redaction(".**.summary.backup_start", "[backup_start]");
    settings.add_redaction(".**.summary.backup_end", "[backup_end]");
    settings.add_redaction(".**.summary.backup_duration", "[backup_duration]");
    settings.add_redaction(".**.summary.total_duration", "[total_duration]");
    settings.add_redaction(".**.summary.data_added", "[data_added]");
    settings.add_redaction(".**.summary.data_added_packed", "[data_added_packed]");
    settings.add_redaction(
        ".**.summary.total_dirsize_processed",
        "[total_dirsize_processed]",
    );
    settings.add_redaction(
        ".**.summary.data_added_trees_packed",
        "[data_added_trees_packed]",
    );
    settings.add_redaction(".**.summary.data_added_trees", "[data_added_trees]");

    settings
}

#[fixture]
fn insta_node_redaction() -> Settings {
    let mut settings = Settings::clone_current();

    settings.add_redaction(".**.inode", "[inode]");
    settings.add_redaction(".**.device_id", "[device_id]");
    settings.add_redaction(".**.uid", "[uid]");
    settings.add_redaction(".**.user", "[user]");
    settings.add_redaction(".**.gid", "[gid]");
    settings.add_redaction(".**.group", "[group]");
    settings.add_dynamic_redaction(".**.mode", handle_option);
    settings.add_dynamic_redaction(".**.mtime", handle_option);
    settings.add_dynamic_redaction(".**.atime", handle_option);
    settings.add_dynamic_redaction(".**.ctime", handle_option);
    settings.add_dynamic_redaction(".**.subtree", handle_option);

    settings
}

#[fixture]
fn tar_gz_testdata() -> Result<TestSource> {
    let dir = tempdir()?;
    let path = Path::new("tests/fixtures/backup-data.tar.gz").canonicalize()?;
    let tar_gz = File::open(path)?;
    let tar = GzDecoder::new(tar_gz);
    let mut archive = Archive::new(tar);
    archive.set_preserve_permissions(true);
    archive.set_preserve_mtime(true);
    archive.unpack(&dir)?;
    Ok(TestSource::new(dir))
}

// helper function to do windows-specific snapshots (needed e.g. if paths are contained in the snapshot)
fn assert_with_win<T: Serialize>(test: &str, snap: T) {
    #[cfg(windows)]
    assert_ron_snapshot!(format!("{test}-windows"), snap);
    #[cfg(not(windows))]
    assert_ron_snapshot!(format!("{test}-nix"), snap);
}

#[test]
fn repo_with_commands() -> Result<()> {
    let be = InMemoryBackend::new();
    let be = RepositoryBackends::new(Arc::new(be), None);
    let command: CommandInput = "echo test".parse()?;
    let warm_up: CommandInput = "echo %id".parse()?;
    let options = RepositoryOptions::default()
        .password_command(command)
        .warm_up_command(warm_up);
    let repo = Repository::new(&options, &be)?;
    let key_opts = KeyOptions::default();
    let config_opts = &ConfigOptions::default();
    let _repo = repo.init(&key_opts, config_opts)?;
    Ok(())
}

#[rstest]
fn test_backup_with_tar_gz_passes(
    tar_gz_testdata: Result<TestSource>,
    set_up_repo: Result<RepoOpen>,
    insta_snapshotfile_redaction: Settings,
    insta_node_redaction: Settings,
) -> Result<()> {
    // uncomment for logging output
    // SimpleLogger::init(log::LevelFilter::Debug, Config::default())?;

    // Fixtures
    let (source, repo) = (tar_gz_testdata?, set_up_repo?.to_indexed_ids()?);

    let paths = &source.path_list();

    // we use as_path to not depend on the actual tempdir
    let opts = BackupOptions::default().as_path(PathBuf::from_str("test")?);

    // first backup
    let first_snapshot = repo.backup(&opts, paths, SnapshotFile::default())?;

    // We can also bind to scope ( https://docs.rs/insta/latest/insta/struct.Settings.html#method.bind_to_scope )
    // But I think that can get messy with a lot of tests, also checking which settings are currently applied
    // will be probably harder
    insta_snapshotfile_redaction.bind(|| {
        assert_with_win("backup-tar-summary-first", &first_snapshot);
    });

    assert_eq!(first_snapshot.parent, None);

    // tree of first backup
    // re-read index
    let repo = repo.to_indexed_ids()?;
    let tree = repo.node_from_path(first_snapshot.tree, Path::new("test/0/tests"))?;
    let tree: rustic_core::repofile::Tree = repo.get_tree(&tree.subtree.expect("Sub tree"))?;

    insta_node_redaction.bind(|| {
        assert_with_win("backup-tar-tree", tree);
    });

    // get all snapshots and check them
    let all_snapshots = repo.get_all_snapshots()?;
    assert_eq!(vec![first_snapshot.clone()], all_snapshots);
    // save list of pack files
    let packs1: Vec<PackId> = repo.list()?.collect();

    // re-read index
    let repo = repo.to_indexed_ids()?;
    // second backup
    let second_snapshot = repo.backup(&opts, paths, SnapshotFile::default())?;

    insta_snapshotfile_redaction.bind(|| {
        assert_with_win("backup-tar-summary-second", &second_snapshot);
    });

    assert_eq!(second_snapshot.parent, Some(first_snapshot.id));
    assert_eq!(first_snapshot.tree, second_snapshot.tree);

    // pack files should be unchanged
    let packs2: Vec<_> = repo.list(rustic_core::FileType::Pack)?.collect();
    assert_eq!(packs1, packs2);

    // re-read index
    let repo = repo.to_indexed_ids()?;
    // third backup with tags and explicitely given parent
    let snap = SnapshotOptions::default()
        .tag([StringList::from_str("a,b")?])
        .to_snapshot()?;
    let opts = opts.parent_opts(ParentOptions::default().parent(second_snapshot.id.to_string()));
    let third_snapshot = repo.backup(&opts, paths, snap)?;

    insta_snapshotfile_redaction.bind(|| {
        assert_with_win("backup-tar-summary-third", &third_snapshot);
    });
    assert_eq!(third_snapshot.parent, Some(second_snapshot.id));
    assert_eq!(third_snapshot.tree, second_snapshot.tree);

    // get all snapshots and check them
    let mut all_snapshots = repo.get_all_snapshots()?;
    all_snapshots.sort_unstable();
    assert_eq!(
        vec![first_snapshot, second_snapshot, third_snapshot],
        all_snapshots
    );

    // pack files should be unchanged
<<<<<<< HEAD
    let packs2: Vec<_> = repo.list()?.collect();
    assert_eq!(packs1, packs2);
=======
    let packs3: Vec<_> = repo.list(rustic_core::FileType::Pack)?.collect();
    assert_eq!(packs1, packs3);
>>>>>>> 43fffbe1

    // Check if snapshots can be retrieved
    let mut ids: Vec<_> = all_snapshots.iter().map(|sn| sn.id.to_string()).collect();
    let snaps = repo.get_snapshots(&ids)?;
    assert_eq!(snaps, all_snapshots);

    // reverse order
    all_snapshots.reverse();
    ids.reverse();
    let snaps = repo.get_snapshots(&ids)?;
    assert_eq!(snaps, all_snapshots);

    // get snapshot group
    let group_by = SnapshotGroupCriterion::new().tags(true);
    let mut groups = repo.get_snapshot_group(&[], group_by, |_| true)?;

    // sort groups to get unique result
    groups.iter_mut().for_each(|(_, snaps)| snaps.sort());
    groups.sort_by_key(|(group, _)| group.tags.clone());

    insta_snapshotfile_redaction.bind(|| {
        assert_with_win("backup-tar-groups", &groups);
    });

    // filter snapshots by tag
    let filter = |snap: &SnapshotFile| snap.tags.contains("a");
    let snaps = repo.get_matching_snapshots(filter)?;
    insta_snapshotfile_redaction.bind(|| {
        assert_with_win("backup-tar-matching-snaps", &snaps);
    });

    Ok(())
}

#[rstest]
fn test_backup_dry_run_with_tar_gz_passes(
    tar_gz_testdata: Result<TestSource>,
    set_up_repo: Result<RepoOpen>,
    insta_snapshotfile_redaction: Settings,
    insta_node_redaction: Settings,
) -> Result<()> {
    // Fixtures
    let (source, repo) = (tar_gz_testdata?, set_up_repo?.to_indexed_ids()?);

    let paths = &source.path_list();

    // we use as_path to not depend on the actual tempdir
    let opts = BackupOptions::default()
        .as_path(PathBuf::from_str("test")?)
        .dry_run(true);

    // dry-run backup
    let snap_dry_run = repo.backup(&opts, paths, SnapshotFile::default())?;

    insta_snapshotfile_redaction.bind(|| {
        assert_with_win("dryrun-tar-summary-first", &snap_dry_run);
    });

    // check that repo is still empty
    let snaps = repo.get_all_snapshots()?;
    assert_eq!(snaps.len(), 0);
    assert_eq!(repo.list::<PackId>()?.count(), 0);
    assert_eq!(repo.list::<PackId>()?.count(), 0);

    // first real backup
    let opts = opts.dry_run(false);
    let first_snapshot = repo.backup(&opts, paths, SnapshotFile::default())?;
    assert_eq!(snap_dry_run.tree, first_snapshot.tree);
    let packs: Vec<_> = repo.list::<PackId>()?.collect();

    // tree of first backup
    // re-read index
    let repo = repo.to_indexed_ids()?;
    let tree = repo.node_from_path(first_snapshot.tree, Path::new("test/0/tests"))?;
    let tree = repo.get_tree(&tree.subtree.expect("Sub tree"))?;

    insta_node_redaction.bind(|| {
        assert_with_win("dryrun-tar-tree", tree);
    });

    // re-read index
    let repo = repo.to_indexed_ids()?;
    // second dry-run backup
    let opts = opts.dry_run(true);
    let snap_dry_run = repo.backup(&opts, paths, SnapshotFile::default())?;

    insta_snapshotfile_redaction.bind(|| {
        assert_with_win("dryrun-tar-summary-second", &snap_dry_run);
    });

    // check that no data has been added
    let snaps = repo.get_all_snapshots()?;
    assert_eq!(snaps, vec![first_snapshot]);
    let packs_dry_run: Vec<PackId> = repo.list()?.collect();
    assert_eq!(packs_dry_run, packs);

    // re-read index
    let repo = repo.to_indexed_ids()?;
    // second real backup
    let opts = opts.dry_run(false);
    let second_snapshot = repo.backup(&opts, paths, SnapshotFile::default())?;
    assert_eq!(snap_dry_run.tree, second_snapshot.tree);
    Ok(())
}

#[rstest]
fn test_backup_stdin_command(
    set_up_repo: Result<RepoOpen>,
    insta_snapshotfile_redaction: Settings,
) -> Result<()> {
    // Fixtures
    let repo = set_up_repo?.to_indexed_ids()?;
    let paths = PathList::from_string("-")?;

    let cmd: CommandInput = "echo test".parse()?;
    let opts = BackupOptions::default()
        .stdin_filename("test")
        .stdin_command(cmd);
    // backup data from cmd
    let snapshot = repo.backup(&opts, &paths, SnapshotFile::default())?;
    insta_snapshotfile_redaction.bind(|| {
        assert_with_win("stdin-command-summary", &snapshot);
    });

    // re-read index
    let repo = repo.to_indexed()?;

    // check content
    let node = repo.node_from_snapshot_path("latest:test", |_| true)?;
    let mut content = Vec::new();
    repo.dump(&node, &mut content)?;
    assert_eq!(content, b"test\n");
    Ok(())
}

#[rstest]
fn test_ls(
    tar_gz_testdata: Result<TestSource>,
    set_up_repo: Result<RepoOpen>,
    insta_node_redaction: Settings,
) -> Result<()> {
    // Fixtures
    let (source, repo) = (tar_gz_testdata?, set_up_repo?.to_indexed_ids()?);
    let paths = &source.path_list();

    // we use as_path to not depend on the actual tempdir
    let opts = BackupOptions::default().as_path(PathBuf::from_str("test")?);
    // backup test-data
    let snapshot = repo.backup(&opts, paths, SnapshotFile::default())?;

    // test non-existing entries
    let mut node = Node::new_node(
        OsStr::new(""),
        rustic_core::repofile::NodeType::Dir,
        Metadata::default(),
    );
    node.subtree = Some(snapshot.tree);

    // re-read index
    let repo = repo.to_indexed_ids()?;

    let entries: BTreeMap<_, _> = repo
        .ls(&node, &LsOptions::default())?
        .collect::<RusticResult<_>>()?;

    insta_node_redaction.bind(|| {
        assert_with_win("ls", entries);
    });
    Ok(())
}

#[rstest]
fn test_find(tar_gz_testdata: Result<TestSource>, set_up_repo: Result<RepoOpen>) -> Result<()> {
    // Fixtures
    let (source, repo) = (tar_gz_testdata?, set_up_repo?.to_indexed_ids()?);
    let paths = &source.path_list();

    // we use as_path to not depend on the actual tempdir
    let opts = BackupOptions::default().as_path(PathBuf::from_str("test")?);
    // backup test-data
    let snapshot = repo.backup(&opts, paths, SnapshotFile::default())?;

    // re-read index
    let repo = repo.to_indexed_ids()?;

    // test non-existing path
    let not_found = repo.find_nodes_from_path(vec![snapshot.tree], Path::new("not_existing"))?;
    assert_with_win("find-nodes-not-found", not_found);
    // test non-existing match
    let glob = Glob::new("not_existing")?.compile_matcher();
    let not_found =
        repo.find_matching_nodes(vec![snapshot.tree], &|path, _| glob.is_match(path))?;
    assert_with_win("find-matching-nodes-not-found", not_found);

    // test existing path
    let FindNode { matches, .. } =
        repo.find_nodes_from_path(vec![snapshot.tree], Path::new("test/0/tests/testfile"))?;
    assert_with_win("find-nodes-existing", matches);
    // test existing match
    let glob = Glob::new("testfile")?.compile_matcher();
    let match_func = |path: &Path, _: &Node| {
        glob.is_match(path) || path.file_name().is_some_and(|f| glob.is_match(f))
    };
    let FindMatches { paths, matches, .. } =
        repo.find_matching_nodes(vec![snapshot.tree], &match_func)?;
    assert_with_win("find-matching-existing", (paths, matches));
    // test existing match
    let glob = Glob::new("testfile*")?.compile_matcher();
    let match_func = |path: &Path, _: &Node| {
        glob.is_match(path) || path.file_name().is_some_and(|f| glob.is_match(f))
    };
    let FindMatches { paths, matches, .. } =
        repo.find_matching_nodes(vec![snapshot.tree], &match_func)?;
    assert_with_win("find-matching-wildcard-existing", (paths, matches));
    Ok(())
}

#[rstest]
fn test_prune(
    tar_gz_testdata: Result<TestSource>,
    set_up_repo: Result<RepoOpen>,
    #[values(true, false)] instant_delete: bool,
    #[values(
        LimitOption::Percentage(0),
        LimitOption::Percentage(50),
        LimitOption::Unlimited
    )]
    max_unused: LimitOption,
) -> Result<()> {
    // Fixtures
    let (source, repo) = (tar_gz_testdata?, set_up_repo?.to_indexed_ids()?);

    let opts = BackupOptions::default();

    // first backup
    let paths = PathList::from_iter(Some(source.0.path().join("0/0/9")));
    let snapshot1 = repo.backup(&opts, &paths, SnapshotFile::default())?;

    // re-read index
    let repo = repo.to_indexed_ids()?;
    // second backup
    let paths = PathList::from_iter(Some(source.0.path().join("0/0/9/2")));
    let _ = repo.backup(&opts, &paths, SnapshotFile::default())?;

    // re-read index
    let repo = repo.to_indexed_ids()?;
    // third backup
    let paths = PathList::from_iter(Some(source.0.path().join("0/0/9/3")));
    let _ = repo.backup(&opts, &paths, SnapshotFile::default())?;

    repo.delete_snapshots(&[snapshot1.id])?;

    // get prune plan
    let prune_opts = PruneOptions::default()
        .instant_delete(instant_delete)
        .max_unused(max_unused)
        .keep_delete(Duration::ZERO);
    let plan = repo.prune_plan(&prune_opts)?;
    // TODO: Snapshot-test the plan (currently doesn't impl Serialize)
    // assert_ron_snapshot!("prune", plan);
    plan.do_prune(&repo, &prune_opts)?;

    // run check
    let check_opts = CheckOptions::default().read_data(true);
    repo.check(check_opts)?;

    if !instant_delete {
        // re-run if we only marked pack files. As keep-delete = 0, they should be removed here
        let plan = repo.prune_plan(&prune_opts)?;
        plan.do_prune(&repo, &prune_opts)?;
        repo.check(check_opts)?;
    }

    Ok(())
}

/// Verifies that users can create wrappers around repositories
/// without resorting to generics. The rationale is that such
/// types can be used to dynamically open, store, and cache repos.
///
/// See issue #277 for more context.
#[test]
fn test_wrapping_in_new_type() -> Result<()> {
    struct Wrapper(Repository<NoProgressBars, IndexedStatus<FullIndex, OpenStatus>>);

    impl Wrapper {
        fn new() -> Result<Self> {
            Ok(Self(set_up_repo()?.to_indexed()?))
        }
    }

    /// Fake function that "does something" with a fully indexed repo
    /// (without actually relying on any functionality for the test)
    fn use_repo(_: &impl IndexedFull) {}

    let collection: Vec<Wrapper> = vec![Wrapper::new()?, Wrapper::new()?];

    collection.iter().map(|r| &r.0).for_each(use_repo);

    Ok(())
}<|MERGE_RESOLUTION|>--- conflicted
+++ resolved
@@ -34,23 +34,11 @@
 use pretty_assertions::assert_eq;
 use rstest::{fixture, rstest};
 use rustic_core::{
-<<<<<<< HEAD
-=======
-    repofile::SnapshotFile, BackupOptions, CheckOptions, CommandInput, ConfigOptions, FindMatches,
-    FindNode, FullIndex, IndexedFull, IndexedStatus, KeyOptions, LimitOption, LsOptions,
-    NoProgressBars, OpenStatus, ParentOptions, PathList, Repository, RepositoryBackends,
-    RepositoryOptions, RusticResult, SnapshotGroupCriterion, SnapshotOptions, StringList,
-};
-use rustic_core::{
->>>>>>> 43fffbe1
-    repofile::{Metadata, Node},
-    PruneOptions,
-};
-use rustic_core::{
     repofile::{PackId, SnapshotFile},
-    BackupOptions, CheckOptions, ConfigOptions, FindMatches, FindNode, FullIndex, IndexedFull,
-    IndexedStatus, KeyOptions, LimitOption, LsOptions, NoProgressBars, OpenStatus, PathList,
-    Repository, RepositoryBackends, RepositoryOptions, RusticResult,
+    BackupOptions, CheckOptions, CommandInput, ConfigOptions, FindMatches, FindNode, FullIndex,
+    IndexedFull, IndexedStatus, KeyOptions, LimitOption, LsOptions, NoProgressBars, OpenStatus,
+    ParentOptions, PathList, Repository, RepositoryBackends, RepositoryOptions, RusticResult,
+    SnapshotGroupCriterion, SnapshotOptions, StringList,
 };
 use serde::Serialize;
 
@@ -259,7 +247,7 @@
     assert_eq!(first_snapshot.tree, second_snapshot.tree);
 
     // pack files should be unchanged
-    let packs2: Vec<_> = repo.list(rustic_core::FileType::Pack)?.collect();
+    let packs2: Vec<_> = repo.list()?.collect();
     assert_eq!(packs1, packs2);
 
     // re-read index
@@ -286,13 +274,10 @@
     );
 
     // pack files should be unchanged
-<<<<<<< HEAD
     let packs2: Vec<_> = repo.list()?.collect();
     assert_eq!(packs1, packs2);
-=======
-    let packs3: Vec<_> = repo.list(rustic_core::FileType::Pack)?.collect();
+    let packs3: Vec<_> = repo.list()?.collect();
     assert_eq!(packs1, packs3);
->>>>>>> 43fffbe1
 
     // Check if snapshots can be retrieved
     let mut ids: Vec<_> = all_snapshots.iter().map(|sn| sn.id.to_string()).collect();
