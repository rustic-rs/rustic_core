--- conflicted
+++ resolved
@@ -16,26 +16,18 @@
     backend::{cache::Cache, decrypt::DecryptReadBackend, node::NodeType, FileType, ReadBackend},
     blob::{tree::TreeStreamerOnce, BlobId, BlobType},
     crypto::hasher::hash,
-<<<<<<< HEAD
     error::{CommandErrorKind, RusticErrorKind, RusticResult},
     id::Id,
-=======
-    error::{RusticErrorKind, RusticResult},
->>>>>>> c504c299
     index::{
         binarysorted::{IndexCollector, IndexType},
         GlobalIndex, ReadGlobalIndex,
     },
     progress::{Progress, ProgressBars},
-<<<<<<< HEAD
-    repofile::{IndexFile, IndexPack, PackHeader, PackHeaderLength, PackHeaderRef},
-=======
     repofile::{
         packfile::PackId, IndexFile, IndexPack, PackHeader, PackHeaderLength, PackHeaderRef,
-        SnapshotFile,
     },
->>>>>>> c504c299
     repository::{Open, Repository},
+    TreeId,
 };
 
 #[derive(Clone, Copy, Debug, Default)]
@@ -115,7 +107,7 @@
     pub(crate) fn run<P: ProgressBars, S: Open>(
         self,
         repo: &Repository<P, S>,
-        trees: Vec<Id>,
+        trees: Vec<TreeId>,
     ) -> RusticResult<()> {
         let be = repo.dbe();
         let cache = repo.cache();
@@ -460,9 +452,9 @@
 fn check_trees(
     be: &impl DecryptReadBackend,
     index: &impl ReadGlobalIndex,
-    snap_trees: Vec<Id>,
+    snap_trees: Vec<TreeId>,
     pb: &impl ProgressBars,
-) -> RusticResult<BTreeSet<Id>> {
+) -> RusticResult<BTreeSet<PackId>> {
     let mut packs = BTreeSet::new();
     let p = pb.progress_counter("checking trees...");
     let mut tree_streamer = TreeStreamerOnce::new(be, index, snap_trees, p)?;
