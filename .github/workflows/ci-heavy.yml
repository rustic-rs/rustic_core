--- conflicted
+++ resolved
@@ -89,11 +89,7 @@
           INSTA_UPDATE: new
       - name: Upload snapshots of failed tests
         if: ${{ failure() && steps.run_tests.outcome == 'failure' }}
-<<<<<<< HEAD
         uses: actions/upload-artifact@50769540e7f4bd5e21e526ee35c689e35e0d6874 # v4
-=======
-        uses: actions/upload-artifact@ff15f0306b3f739f7b6fd43fb5d26cd321bd4de5 # v3
->>>>>>> d1a00ed3
         with:
           name: failed-snapshots-${{ matrix.job.os }}
           path: "**/snapshots/*.snap.new"
